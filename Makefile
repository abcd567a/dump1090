PROGNAME=dump1090

DUMP1090_VERSION ?= unknown

CFLAGS ?= -O3 -g
DUMP1090_CFLAGS := -std=c11 -fno-common -Wall -Wmissing-declarations -Werror -W
DUMP1090_CPPFLAGS := -I. -D_POSIX_C_SOURCE=200112L -DMODES_DUMP1090_VERSION=\"$(DUMP1090_VERSION)\" -DMODES_DUMP1090_VARIANT=\"dump1090-fa\"

LIBS = -lpthread -lm
SDR_OBJ = cpu.o sdr.o fifo.o sdr_ifile.o dsp/helpers/tables.o

# Try to autodetect available libraries via pkg-config if no explicit setting was used
PKGCONFIG=$(shell pkg-config --version >/dev/null 2>&1 && echo "yes" || echo "no")
ifeq ($(PKGCONFIG), yes)
  ifndef RTLSDR
    ifdef RTLSDR_PREFIX
      RTLSDR := yes
    else
      RTLSDR := $(shell pkg-config --exists librtlsdr && echo "yes" || echo "no")
    endif
  endif

  ifndef BLADERF
    BLADERF := $(shell pkg-config --exists libbladeRF && echo "yes" || echo "no")
  endif

  ifndef HACKRF
    HACKRF := $(shell pkg-config --exists libhackrf && echo "yes" || echo "no")
  endif

  ifndef LIMESDR
    LIMESDR := $(shell pkg-config --exists LimeSuite && echo "yes" || echo "no")
  endif
else
  # pkg-config not available. Only use explicitly enabled libraries.
  RTLSDR ?= no
  BLADERF ?= no
  HACKRF ?= no
  LIMESDR ?= no
endif

HOST_UNAME := $(shell uname)
HOST_ARCH := $(shell uname -m)

UNAME ?= $(HOST_UNAME)
ARCH ?= $(HOST_ARCH)

ifeq ($(UNAME), Linux)
  DUMP1090_CPPFLAGS += -D_DEFAULT_SOURCE
  LIBS += -lrt
  LIBS_USB += -lusb-1.0
  LIBS_CURSES := -lncurses
  CPUFEATURES ?= yes
endif

ifeq ($(UNAME), Darwin)
  ifneq ($(shell sw_vers -productVersion | egrep '^10\.([0-9]|1[01])\.'),) # Mac OS X ver <= 10.11
    DUMP1090_CPPFLAGS += -DMISSING_GETTIME
    COMPAT += compat/clock_gettime/clock_gettime.o
  endif
  DUMP1090_CPPFLAGS += -DMISSING_NANOSLEEP
  COMPAT += compat/clock_nanosleep/clock_nanosleep.o
  ifeq ($(PKGCONFIG), yes)
    LIBS_SDR += $(shell pkg-config --libs-only-L libusb-1.0)
  endif
  LIBS_USB += -lusb-1.0
  LIBS_CURSES := -lncurses
  # cpufeatures reportedly does not work (yet) on darwin arm64
  ifneq ($(ARCH),arm64)
    CPUFEATURES ?= yes
  endif
endif

ifeq ($(UNAME), OpenBSD)
  DUMP1090_CPPFLAGS += -DMISSING_NANOSLEEP
  COMPAT += compat/clock_nanosleep/clock_nanosleep.o
  LIBS_USB += -lusb-1.0
  LIBS_CURSES := -lncurses
endif

ifeq ($(UNAME), FreeBSD)
  DUMP1090_CPPFLAGS += -D_DEFAULT_SOURCE
  LIBS += -lrt
  LIBS_USB += -lusb
  LIBS_CURSES := -lncurses
endif

ifeq ($(UNAME), NetBSD)
  DUMP1090_CPPFLAGS += -D_DEFAULT_SOURCE
  LIBS += -lrt
  LIBS_USB += -lusb-1.0
  LIBS_CURSES := -lcurses
endif

CPUFEATURES ?= no

ifeq ($(CPUFEATURES),yes)
  include Makefile.cpufeatures
  DUMP1090_CPPFLAGS += -DENABLE_CPUFEATURES -Icpu_features/include
endif

RTLSDR ?= yes
BLADERF ?= yes

ifeq ($(RTLSDR), yes)
  SDR_OBJ += sdr_rtlsdr.o
  DUMP1090_CPPFLAGS += -DENABLE_RTLSDR

  ifdef RTLSDR_PREFIX
    DUMP1090_CPPFLAGS += -I$(RTLSDR_PREFIX)/include
    ifeq ($(STATIC), yes)
      LIBS_SDR += -L$(RTLSDR_PREFIX)/lib -Wl,-Bstatic -lrtlsdr -Wl,-Bdynamic $(LIBS_USB)
    else
      LIBS_SDR += -L$(RTLSDR_PREFIX)/lib -lrtlsdr $(LIBS_USB)
    endif
  else
    # some packaged .pc files are massively broken, try to handle it

    # FreeBSD's librtlsdr.pc includes -std=gnu89 in cflags
    # some linux librtlsdr packages return a bare -I/ with no path in --cflags
    RTLSDR_CFLAGS := $(shell pkg-config --cflags librtlsdr)
    RTLSDR_CFLAGS := $(filter-out -std=%,$(RTLSDR_CFLAGS))
    RTLSDR_CFLAGS := $(filter-out -I/,$(RTLSDR_CFLAGS))
    DUMP1090_CFLAGS += $(RTLSDR_CFLAGS)

    # some linux librtlsdr packages return a bare -L with no path in --libs
    # which horribly confuses things because it eats the next option on the command line
    RTLSDR_LFLAGS := $(shell pkg-config --libs-only-L librtlsdr)
    ifeq ($(RTLSDR_LFLAGS),-L)
      LIBS_SDR += $(shell pkg-config --libs-only-l --libs-only-other librtlsdr)
    else
      LIBS_SDR += $(shell pkg-config --libs librtlsdr)
    endif
  endif
endif

ifeq ($(BLADERF), yes)
  SDR_OBJ += sdr_bladerf.o
  DUMP1090_CPPFLAGS += -DENABLE_BLADERF
  DUMP1090_CFLAGS += $(shell pkg-config --cflags libbladeRF)
  LIBS_SDR += $(shell pkg-config --libs libbladeRF)
endif

<<<<<<< HEAD
ifeq ($(HACKRF), yes)
  SDR_OBJ += sdr_hackrf.o
  DUMP1090_CPPFLAGS += -DENABLE_HACKRF
  DUMP1090_CFLAGS += $(shell pkg-config --cflags libhackrf)
  LIBS_SDR += $(shell pkg-config --libs libhackrf)
endif

ifeq ($(LIMESDR), yes)
  SDR_OBJ += sdr_limesdr.o
  DUMP1090_CPPFLAGS += -DENABLE_LIMESDR
  DUMP1090_CFLAGS += $(shell pkg-config --cflags LimeSuite)
  LIBS_SDR += $(shell pkg-config --libs LimeSuite)
endif


##
## starch (runtime DSP code selection) mix, architecture-specific
##

ifneq ($(CPUFEATURES),yes)
  # need to be able to detect CPU features at runtime to enable any non-standard compiler flags
  STARCH_MIX := generic
  DUMP1090_CPPFLAGS += -DSTARCH_MIX_GENERIC
else
  ifeq ($(ARCH),x86_64)
    # AVX, AVX2
    STARCH_MIX := x86
    DUMP1090_CPPFLAGS += -DSTARCH_MIX_X86
  else ifeq ($(findstring aarch,$(ARCH)),aarch)
    STARCH_MIX := aarch64
    DUMP1090_CPPFLAGS += -DSTARCH_MIX_AARCH64
  else ifeq ($(findstring arm64,$(ARCH)),arm64)
    # Apple calls this arm64, not aarch64
    STARCH_MIX := aarch64
    DUMP1090_CPPFLAGS += -DSTARCH_MIX_AARCH64
  else ifeq ($(findstring arm,$(ARCH)),arm)
    # ARMv7 NEON
    STARCH_MIX := arm
    DUMP1090_CPPFLAGS += -DSTARCH_MIX_ARM
  else
    STARCH_MIX := generic
    DUMP1090_CPPFLAGS += -DSTARCH_MIX_GENERIC
  endif
endif
all: showconfig dump1090 view1090 starch-benchmark

ALL_CCFLAGS := $(CPPFLAGS) $(DUMP1090_CPPFLAGS) $(CFLAGS) $(DUMP1090_CFLAGS)

STARCH_COMPILE := $(CC) $(ALL_CCFLAGS) -c
include dsp/generated/makefile.$(STARCH_MIX)

showconfig:
	@echo "Building with:" >&2
	@echo "  Version string:  $(DUMP1090_VERSION)" >&2
	@echo "  Architecture:    $(ARCH)" >&2
	@echo "  DSP mix:         $(STARCH_MIX)" >&2
	@echo "  RTLSDR support:  $(RTLSDR)" >&2
	@echo "  BladeRF support: $(BLADERF)" >&2
	@echo "  HackRF support:  $(HACKRF)" >&2
	@echo "  LimeSDR support: $(LIMESDR)" >&2
=======
SDR_OBJ += sdr_soapy.o
CFLAGS += $(shell pkg-config --cflags SoapySDR)
LIBS_SDR += $(shell pkg-config --libs SoapySDR)

all: dump1090 view1090
>>>>>>> e2494c21

%.o: %.c *.h
	$(CC) $(ALL_CCFLAGS) -c $< -o $@

dump1090: dump1090.o anet.o interactive.o mode_ac.o mode_s.o comm_b.o net_io.o crc.o demod_2400.o stats.o cpr.o icao_filter.o track.o util.o convert.o ais_charset.o adaptive.o $(SDR_OBJ) $(COMPAT) $(CPUFEATURES_OBJS) $(STARCH_OBJS)
	$(CC) -g -o $@ $^ $(LDFLAGS) $(LIBS) $(LIBS_SDR) $(LIBS_CURSES)

view1090: view1090.o anet.o interactive.o mode_ac.o mode_s.o comm_b.o net_io.o crc.o stats.o cpr.o icao_filter.o track.o util.o ais_charset.o sdr_stub.o $(COMPAT)
	$(CC) -g -o $@ $^ $(LDFLAGS) $(LIBS) $(LIBS_CURSES)

faup1090: faup1090.o anet.o mode_ac.o mode_s.o comm_b.o net_io.o crc.o stats.o cpr.o icao_filter.o track.o util.o ais_charset.o sdr_stub.o $(COMPAT)
	$(CC) -g -o $@ $^ $(LDFLAGS) $(LIBS)

starch-benchmark: cpu.o dsp/helpers/tables.o $(CPUFEATURES_OBJS) $(STARCH_OBJS) $(STARCH_BENCHMARK_OBJ)
	$(CC) -g -o $@ $^ $(LDFLAGS) $(LIBS)

clean:
	rm -f *.o oneoff/*.o compat/clock_gettime/*.o compat/clock_nanosleep/*.o cpu_features/src/*.o dsp/generated/*.o dsp/helpers/*.o $(CPUFEATURES_OBJS) dump1090 view1090 faup1090 cprtests crctests oneoff/convert_benchmark oneoff/decode_comm_b oneoff/dsp_error_measurement oneoff/uc8_capture_stats starch-benchmark

test: cprtests
	./cprtests

cprtests: cpr.o cprtests.o
	$(CC) $(ALL_CCFLAGS) -g -o $@ $^ -lm

crctests: crc.c crc.h
	$(CC) $(ALL_CCFLAGS) -g -DCRCDEBUG -o $@ $<

benchmarks: oneoff/convert_benchmark
	oneoff/convert_benchmark

oneoff/convert_benchmark: oneoff/convert_benchmark.o convert.o util.o dsp/helpers/tables.o cpu.o $(CPUFEATURES_OBJS) $(STARCH_OBJS)
	$(CC) $(ALL_CCFLAGS) -g -o $@ $^ -lm -lpthread

oneoff/decode_comm_b: oneoff/decode_comm_b.o comm_b.o ais_charset.o
	$(CC) $(ALL_CCFLAGS) -g -o $@ $^ -lm

oneoff/dsp_error_measurement: oneoff/dsp_error_measurement.o dsp/helpers/tables.o cpu.o $(CPUFEATURES_OBJS) $(STARCH_OBJS)
	$(CC) $(ALL_CCFLAGS) -g -o $@ $^ -lm

oneoff/uc8_capture_stats: oneoff/uc8_capture_stats.o
	$(CC) $(ALL_CCFLAGS) -g -o $@ $^ -lm

starchgen:
	dsp/starchgen.py .

.PHONY: wisdom.local
wisdom.local: starch-benchmark
	./starch-benchmark -i 5 -o wisdom.local mean_power_u16 mean_power_u16_aligned magnitude_uc8 magnitude_uc8_aligned
	./starch-benchmark -i 5 -r wisdom.local -o wisdom.local<|MERGE_RESOLUTION|>--- conflicted
+++ resolved
@@ -141,7 +141,6 @@
   LIBS_SDR += $(shell pkg-config --libs libbladeRF)
 endif
 
-<<<<<<< HEAD
 ifeq ($(HACKRF), yes)
   SDR_OBJ += sdr_hackrf.o
   DUMP1090_CPPFLAGS += -DENABLE_HACKRF
@@ -154,6 +153,12 @@
   DUMP1090_CPPFLAGS += -DENABLE_LIMESDR
   DUMP1090_CFLAGS += $(shell pkg-config --cflags LimeSuite)
   LIBS_SDR += $(shell pkg-config --libs LimeSuite)
+endif
+
+ifeq ($(SOAPY), yes)
+SDR_OBJ += sdr_soapy.o
+CFLAGS += $(shell pkg-config --cflags SoapySDR)
+LIBS_SDR += $(shell pkg-config --libs SoapySDR)
 endif
 
 
@@ -202,13 +207,8 @@
 	@echo "  BladeRF support: $(BLADERF)" >&2
 	@echo "  HackRF support:  $(HACKRF)" >&2
 	@echo "  LimeSDR support: $(LIMESDR)" >&2
-=======
-SDR_OBJ += sdr_soapy.o
-CFLAGS += $(shell pkg-config --cflags SoapySDR)
-LIBS_SDR += $(shell pkg-config --libs SoapySDR)
 
 all: dump1090 view1090
->>>>>>> e2494c21
 
 %.o: %.c *.h
 	$(CC) $(ALL_CCFLAGS) -c $< -o $@
