--- conflicted
+++ resolved
@@ -1,16 +1,14 @@
-<<<<<<< HEAD
 dump1090-fa (3.1.0~dev) UNRELEASED; urgency=medium
 
   * Development version
 
  -- Oliver Jowett <oliver@mutability.co.uk>  Wed, 14 Sep 2016 17:36:29 +0100
-=======
+
 dump1090-fa (3.0.5) stable; urgency=medium
 
   * No-change release for PiAware 3.0.5
 
  -- Oliver Jowett <oliver@mutability.co.uk>  Wed, 31 Aug 2016 13:02:42 +0100
->>>>>>> ab8cc6be
 
 dump1090-fa (3.0.3) stable; urgency=medium
 
