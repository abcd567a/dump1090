# dump1090-fa Debian/Raspbian packages

This is a fork of [dump1090-mutability](https://github.com/mutability/dump1090)
customized for use within [FlightAware](http://flightaware.com)'s
[PiAware](http://flightaware.com/adsb/piaware) software.

It is designed to build as a Debian package.

## Building under stretch

```bash
$ sudo apt-get install build-essential debhelper librtlsdr-dev pkg-config dh-systemd libncurses5-dev libbladerf-dev
$ dpkg-buildpackage -b
```

## Building under jessie

### Dependencies - bladeRF

You will need a build of libbladeRF. You can build packages from source:

```bash
$ git clone https://github.com/Nuand/bladeRF.git  
$ cd bladeRF  
$ git checkout 2017.12-rc1  
$ dpkg-buildpackage -b
```

Or Nuand has some build/install instructions including an Ubuntu PPA
at https://github.com/Nuand/bladeRF/wiki/Getting-Started:-Linux

Or FlightAware provides armhf packages as part of the piaware repository;
see https://flightaware.com/adsb/piaware/install

### Dependencies - rtlsdr

This is packaged with jessie. `sudo apt-get install librtlsdr-dev`

<<<<<<< HEAD
### Dependencies - HackRF

This is packaged with jessie. `sudo apt-get install libhackrf-dev`
=======
### Dependencies - LimeSDR

You will need a build of [LimeSuite](https://github.com/myriadrf/LimeSuite).  
See detailed instruction on [the official Wiki](https://wiki.myriadrf.org/Lime_Suite) how to build and install it.
>>>>>>> bb158d92

### Actually building it

Nothing special, just build it (`dpkg-buildpackage -b`)

## Building under wheezy

First run `prepare-wheezy-tree.sh`. This will create a package tree in
package-wheezy/. Build in there (`dpkg-buildpackage -b`)

<<<<<<< HEAD
The wheezy build does not include bladeRF nor HackRF support.
=======
The wheezy build does not include bladeRF and LimeSDR support.
>>>>>>> bb158d92

## Building manually

You can probably just run "make" after installing the required dependencies.
Binaries are built in the source directory; you will need to arrange to
install them (and a method for starting them) yourself.

``make BLADERF=no`` will disable bladeRF support and remove the dependency on
libbladeRF.

<<<<<<< HEAD
``make RTLSDR=no`` will disable rtl-sdr support and remove the dependency on 
librtlsdr.

``make HACKRF=no`` will disable HackRF support and remove the dependency on 
libhackrf.
=======
``make RTLSDR=no`` will disable rtl-sdr support and remove the dependency on
librtlsdr.

``make LIMESDR=no`` will disable LimeSDR support and remove the dependency on
libLimeSuite.
>>>>>>> bb158d92
<|MERGE_RESOLUTION|>--- conflicted
+++ resolved
@@ -36,16 +36,14 @@
 
 This is packaged with jessie. `sudo apt-get install librtlsdr-dev`
 
-<<<<<<< HEAD
 ### Dependencies - HackRF
 
 This is packaged with jessie. `sudo apt-get install libhackrf-dev`
-=======
+
 ### Dependencies - LimeSDR
 
 You will need a build of [LimeSuite](https://github.com/myriadrf/LimeSuite).  
 See detailed instruction on [the official Wiki](https://wiki.myriadrf.org/Lime_Suite) how to build and install it.
->>>>>>> bb158d92
 
 ### Actually building it
 
@@ -56,11 +54,7 @@
 First run `prepare-wheezy-tree.sh`. This will create a package tree in
 package-wheezy/. Build in there (`dpkg-buildpackage -b`)
 
-<<<<<<< HEAD
-The wheezy build does not include bladeRF nor HackRF support.
-=======
-The wheezy build does not include bladeRF and LimeSDR support.
->>>>>>> bb158d92
+The wheezy build does not include bladeRF, HackRF, or LimeSDR support.
 
 ## Building manually
 
@@ -71,16 +65,11 @@
 ``make BLADERF=no`` will disable bladeRF support and remove the dependency on
 libbladeRF.
 
-<<<<<<< HEAD
-``make RTLSDR=no`` will disable rtl-sdr support and remove the dependency on 
+``make RTLSDR=no`` will disable rtl-sdr support and remove the dependency on
 librtlsdr.
 
 ``make HACKRF=no`` will disable HackRF support and remove the dependency on 
 libhackrf.
-=======
-``make RTLSDR=no`` will disable rtl-sdr support and remove the dependency on
-librtlsdr.
 
 ``make LIMESDR=no`` will disable LimeSDR support and remove the dependency on
-libLimeSuite.
->>>>>>> bb158d92
+libLimeSuite.