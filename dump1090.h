// Part of dump1090, a Mode S message decoder for RTLSDR devices.
//
// dump1090.h: main program header
//
// Copyright (c) 2014-2016 Oliver Jowett <oliver@mutability.co.uk>
//
// This file is free software: you may copy, redistribute and/or modify it
// under the terms of the GNU General Public License as published by the
// Free Software Foundation, either version 2 of the License, or (at your
// option) any later version.
//
// This file is distributed in the hope that it will be useful, but
// WITHOUT ANY WARRANTY; without even the implied warranty of
// MERCHANTABILITY or FITNESS FOR A PARTICULAR PURPOSE.  See the GNU
// General Public License for more details.
//
// You should have received a copy of the GNU General Public License
// along with this program.  If not, see <http://www.gnu.org/licenses/>.

// This file incorporates work covered by the following copyright and
// permission notice:
//
//   Copyright (C) 2012 by Salvatore Sanfilippo <antirez@gmail.com>
//
//   All rights reserved.
//
//   Redistribution and use in source and binary forms, with or without
//   modification, are permitted provided that the following conditions are
//   met:
//
//    *  Redistributions of source code must retain the above copyright
//       notice, this list of conditions and the following disclaimer.
//
//    *  Redistributions in binary form must reproduce the above copyright
//       notice, this list of conditions and the following disclaimer in the
//       documentation and/or other materials provided with the distribution.
//
//   THIS SOFTWARE IS PROVIDED BY THE COPYRIGHT HOLDERS AND CONTRIBUTORS
//   "AS IS" AND ANY EXPRESS OR IMPLIED WARRANTIES, INCLUDING, BUT NOT
//   LIMITED TO, THE IMPLIED WARRANTIES OF MERCHANTABILITY AND FITNESS FOR
//   A PARTICULAR PURPOSE ARE DISCLAIMED. IN NO EVENT SHALL THE COPYRIGHT
//   HOLDER OR CONTRIBUTORS BE LIABLE FOR ANY DIRECT, INDIRECT, INCIDENTAL,
//   SPECIAL, EXEMPLARY, OR CONSEQUENTIAL DAMAGES (INCLUDING, BUT NOT
//   LIMITED TO, PROCUREMENT OF SUBSTITUTE GOODS OR SERVICES; LOSS OF USE,
//   DATA, OR PROFITS; OR BUSINESS INTERRUPTION) HOWEVER CAUSED AND ON ANY
//   THEORY OF LIABILITY, WHETHER IN CONTRACT, STRICT LIABILITY, OR TORT
//   (INCLUDING NEGLIGENCE OR OTHERWISE) ARISING IN ANY WAY OUT OF THE USE
//   OF THIS SOFTWARE, EVEN IF ADVISED OF THE POSSIBILITY OF SUCH DAMAGE.

#ifndef __DUMP1090_H
#define __DUMP1090_H

// Default version number, if not overriden by the Makefile
#ifndef MODES_DUMP1090_VERSION
# define MODES_DUMP1090_VERSION     "unknown"
#endif

#ifndef MODES_DUMP1090_VARIANT
# define MODES_DUMP1090_VARIANT     "dump1090-unknown"
#endif

// ============================= Include files ==========================

#include <stdio.h>
#include <string.h>
#include <stdlib.h>
#include <stdbool.h>
#include <stdatomic.h>
#include <pthread.h>
#include <stdint.h>
#include <errno.h>
#include <unistd.h>
#include <math.h>
#include <sys/time.h>
#include <signal.h>
#include <fcntl.h>
#include <ctype.h>
#include <sys/stat.h>
#include <sys/ioctl.h>
#include <time.h>
#include <limits.h>
#include <strings.h>

#include "compat/compat.h"
#include "dsp/generated/starch.h"

// ============================= #defines ===============================

#define MODES_DEFAULT_FREQ         1090000000
#define MODES_DEFAULT_WIDTH        1000
#define MODES_DEFAULT_HEIGHT       700
#define MODES_RTL_BUFFERS          15                         // Number of RTL buffers
#define MODES_RTL_BUF_SIZE         (16*16384)                 // 256k
#define MODES_MAG_BUF_SAMPLES      (MODES_RTL_BUF_SIZE / 2)   // Each sample is 2 bytes
#define MODES_MAG_BUFFERS          12                         // Number of magnitude buffers (should be smaller than RTL_BUFFERS for flowcontrol to work)
#define MODES_LEGACY_AUTO_GAIN     -10                        // old gain value for "use automatic gain"
#define MODES_DEFAULT_GAIN         999999                     // Use default SDR gain
#define MODES_MSG_SQUELCH_DB       4.0                        // Minimum SNR, in dB
#define MODES_MSG_ENCODER_ERRS     3                          // Maximum number of encoding errors

#define MODEAC_MSG_SAMPLES       (25 * 2)                     // include up to the SPI bit
#define MODEAC_MSG_BYTES          2
#define MODEAC_MSG_SQUELCH_LEVEL  0x07FF                      // Average signal strength limit

#define MODES_PREAMBLE_US        8              // microseconds = bits
#define MODES_PREAMBLE_SAMPLES  (MODES_PREAMBLE_US       * 2)
#define MODES_PREAMBLE_SIZE     (MODES_PREAMBLE_SAMPLES  * sizeof(uint16_t))
#define MODES_LONG_MSG_BYTES     14
#define MODES_SHORT_MSG_BYTES    7
#define MODES_LONG_MSG_BITS     (MODES_LONG_MSG_BYTES    * 8)
#define MODES_SHORT_MSG_BITS    (MODES_SHORT_MSG_BYTES   * 8)
#define MODES_LONG_MSG_SAMPLES  (MODES_LONG_MSG_BITS     * 2)
#define MODES_SHORT_MSG_SAMPLES (MODES_SHORT_MSG_BITS    * 2)
#define MODES_LONG_MSG_SIZE     (MODES_LONG_MSG_SAMPLES  * sizeof(uint16_t))
#define MODES_SHORT_MSG_SIZE    (MODES_SHORT_MSG_SAMPLES * sizeof(uint16_t))

#define MODES_OS_PREAMBLE_SAMPLES  (20)
#define MODES_OS_PREAMBLE_SIZE     (MODES_OS_PREAMBLE_SAMPLES  * sizeof(uint16_t))
#define MODES_OS_LONG_MSG_SAMPLES  (268)
#define MODES_OS_SHORT_MSG_SAMPLES (135)
#define MODES_OS_LONG_MSG_SIZE     (MODES_LONG_MSG_SAMPLES  * sizeof(uint16_t))
#define MODES_OS_SHORT_MSG_SIZE    (MODES_SHORT_MSG_SAMPLES * sizeof(uint16_t))

#define MODES_OUT_BUF_SIZE         (1500)
#define MODES_OUT_FLUSH_SIZE       (MODES_OUT_BUF_SIZE - 256)
#define MODES_OUT_FLUSH_INTERVAL   (60000)

#define MODES_USER_LATLON_VALID (1<<0)

#define INVALID_ALTITUDE (-9999)

/* Where did a bit of data arrive from? In order of increasing priority */
typedef enum {
    SOURCE_INVALID,        /* data is not valid */
    SOURCE_MODE_AC,        /* A/C message */
    SOURCE_MLAT,           /* derived from mlat */
    SOURCE_MODE_S,         /* data from a Mode S message, no full CRC */
    SOURCE_MODE_S_CHECKED, /* data from a Mode S message with full CRC */
    SOURCE_TISB,           /* data from a TIS-B extended squitter message */
    SOURCE_ADSR,           /* data from a ADS-R extended squitter message */
    SOURCE_ADSB,           /* data from a ADS-B extended squitter message */
} datasource_t;

/* What sort of address is this and who sent it?
 * (Earlier values are higher priority)
 */
typedef enum {
    ADDR_ADSB_ICAO,       /* Mode S or ADS-B, ICAO address, transponder sourced */
    ADDR_ADSB_ICAO_NT,    /* ADS-B, ICAO address, non-transponder */
    ADDR_ADSR_ICAO,       /* ADS-R, ICAO address */
    ADDR_TISB_ICAO,       /* TIS-B, ICAO address */

    ADDR_ADSB_OTHER,      /* ADS-B, other address format */
    ADDR_ADSR_OTHER,      /* ADS-R, other address format */
    ADDR_TISB_TRACKFILE,  /* TIS-B, Mode A code + track file number */
    ADDR_TISB_OTHER,      /* TIS-B, other address format */

    ADDR_MODE_A,          /* Mode A */

    ADDR_UNKNOWN          /* unknown address format */
} addrtype_t;

typedef enum {
    UNIT_FEET,
    UNIT_METERS
} altitude_unit_t;

typedef enum {
    UNIT_NAUTICAL_MILES,
    UNIT_STATUTE_MILES,
    UNIT_KILOMETERS,
} interactive_distance_unit_t;

typedef enum {
    ALTITUDE_BARO,
    ALTITUDE_GEOM
} altitude_source_t;

typedef enum {
    AG_INVALID,
    AG_GROUND,
    AG_AIRBORNE,
    AG_UNCERTAIN
} airground_t;

typedef enum {
    SIL_INVALID, SIL_UNKNOWN, SIL_PER_SAMPLE, SIL_PER_HOUR
} sil_type_t;

typedef enum {
    CPR_SURFACE, CPR_AIRBORNE, CPR_COARSE
} cpr_type_t;

typedef enum {
    HEADING_INVALID,          // Not set
    HEADING_GROUND_TRACK,     // Direction of track over ground, degrees clockwise from true north
    HEADING_TRUE,             // Heading, degrees clockwise from true north
    HEADING_MAGNETIC,         // Heading, degrees clockwise from magnetic north
    HEADING_MAGNETIC_OR_TRUE, // HEADING_MAGNETIC or HEADING_TRUE depending on the HRD bit in opstatus
    HEADING_TRACK_OR_HEADING  // GROUND_TRACK / MAGNETIC / TRUE depending on the TAH bit in opstatus
} heading_type_t;

typedef enum {
    COMMB_UNKNOWN,
    COMMB_AMBIGUOUS,
    COMMB_NOT_DECODED,
    COMMB_EMPTY_RESPONSE,
    COMMB_DATALINK_CAPS,
    COMMB_GICB_CAPS,
    COMMB_AIRCRAFT_IDENT,
    COMMB_ACAS_RA,
    COMMB_VERTICAL_INTENT,
    COMMB_TRACK_TURN,
    COMMB_HEADING_SPEED,
    COMMB_MRAR,
    COMMB_AIRBORNE_POSITION
} commb_format_t;

typedef enum {
    NAV_MODE_AUTOPILOT = 1,
    NAV_MODE_VNAV = 2,
    NAV_MODE_ALT_HOLD = 4,
    NAV_MODE_APPROACH = 8,
    NAV_MODE_LNAV = 16,
    NAV_MODE_TCAS = 32
} nav_modes_t;

// Matches encoding of the ES type 28/1 emergency/priority status subfield
typedef enum {
    EMERGENCY_NONE = 0,
    EMERGENCY_GENERAL = 1,
    EMERGENCY_LIFEGUARD = 2,
    EMERGENCY_MINFUEL = 3,
    EMERGENCY_NORDO = 4,
    EMERGENCY_UNLAWFUL = 5,
    EMERGENCY_DOWNED = 6,
    EMERGENCY_RESERVED = 7
} emergency_t;

typedef enum {
    NAV_ALT_INVALID, NAV_ALT_UNKNOWN, NAV_ALT_AIRCRAFT, NAV_ALT_MCP, NAV_ALT_FMS
} nav_altitude_source_t;

// BDS4,4 MRAR - FOM/Source values
typedef enum {
   MRAR_SOURCE_INVALID = 0,
   MRAR_SOURCE_INS = 1,
   MRAR_SOURCE_GNSS = 2,
   MRAR_SOURCE_DMEDME = 3,
   MRAR_SOURCE_VORDME = 4,
   MRAR_SOURCE_RESERVED = 5
} mrar_source_t;

// BDS4,4 and BDS4,5 hazard reports
typedef enum {
   HAZARD_NIL = 0,
   HAZARD_LIGHT = 1,
   HAZARD_MODERATE = 2,
   HAZARD_SEVERE = 3
} hazard_t;

#define MODES_NON_ICAO_ADDRESS       (1<<24) // Set on addresses to indicate they are not ICAO addresses

#define MODES_INTERACTIVE_REFRESH_TIME 250      // Milliseconds
#define MODES_INTERACTIVE_DISPLAY_TTL 60000     // Delete from display after 60 seconds

#define MODES_NET_HEARTBEAT_INTERVAL 60000      // milliseconds

#define MODES_CLIENT_BUF_SIZE  1024
#define MODES_NET_SNDBUF_SIZE (1024*64)
#define MODES_NET_SNDBUF_MAX  (7)

#define HISTORY_SIZE 120
#define HISTORY_INTERVAL 30000

#define MODES_NOTUSED(V) ((void) V)

#define MAX_AMPLITUDE 65535.0
#define MAX_POWER (MAX_AMPLITUDE * MAX_AMPLITUDE)

#define FAUP_DEFAULT_RATE_MULTIPLIER    1.0                  // FA Upload rate multiplier


// Include subheaders after all the #defines are in place

#include "util.h"
#include "anet.h"
#include "net_io.h"
#include "crc.h"
#include "demod_2400.h"
#include "stats.h"
#include "cpr.h"
#include "icao_filter.h"
#include "convert.h"
#include "sdr.h"
#include "fifo.h"
#include "adaptive.h"

//======================== structure declarations =========================

typedef enum {
<<<<<<< HEAD
    SDR_NONE, SDR_IFILE, SDR_RTLSDR, SDR_BLADERF, SDR_HACKRF, SDR_LIMESDR
=======
    SDR_NONE, SDR_IFILE, SDR_RTLSDR, SDR_BLADERF, SDR_SOAPY
>>>>>>> e2494c21
} sdr_type_t;

// Program global state
struct _Modes {                             // Internal state
    pthread_t       reader_thread;

    pthread_mutex_t reader_cpu_mutex;                     // mutex protecting reader_cpu_accumulator
    struct timespec reader_cpu_accumulator;               // accumulated CPU time used by the reader thread
    struct timespec reader_cpu_start;                     // start time for the last reader thread CPU measurement

    unsigned        trailing_samples;                     // extra trailing samples in magnitude buffers
    double          sample_rate;                          // actual sample rate in use (in hz)

    uint16_t       *log10lut;        // Magnitude -> log10 lookup table
    atomic_int      exit;            // Exit from the main loop when true (2 = unclean exit)

    // Sample conversion
    int            dc_filter;        // should we apply a DC filter?

    // RTLSDR and some other SDRs
    char *        dev_name;
    float         gain;              // value in dB, or MODES_AUTO_GAIN, or MODES_MAX_GAIN
    int           freq;

    // Networking
    char           aneterr[ANET_ERR_LEN];
    struct net_service *services;    // Active services
    struct client *clients;          // Our clients

    struct net_service *beast_verbatim_service;        // Beast-format output service, verbatim mode
    struct net_service *beast_verbatim_local_service;  // Beast-format output service, verbatim+local mode
    struct net_service *beast_cooked_service;          // Beast-format output service, "cooked" mode

    struct net_writer raw_out;                   // AVR-format output
    struct net_writer beast_verbatim_out;        // Beast-format output, verbatim mode
    struct net_writer beast_verbatim_local_out;  // Beast-format output, verbatim+local mode
    struct net_writer beast_cooked_out;          // Beast-format output, "cooked" mode
    struct net_writer sbs_out;                   // SBS-format output
    struct net_writer stratux_out;               // Stratux-format output
    struct net_writer fatsv_out;                 // FATSV-format output

#ifdef _WIN32
    WSADATA        wsaData;          // Windows socket initialisation
#endif

    // Configuration
    sdr_type_t sdr_type;             // where are we getting data from?
    int   nfix_crc;                  // Number of crc bit error(s) to correct
    int   check_crc;                 // Only display messages with good CRC
    int   fix_df;                    // Try to correct damage to the DF field, as well as the main message body
    int   enable_df24;               // Enable decoding of DF24..DF31 (Comm-D ELM)
    int   raw;                       // Raw output format
    int   mode_ac;                   // Enable decoding of SSR Modes A & C
    int   mode_ac_auto;              // allow toggling of A/C by Beast commands
    int   net;                       // Enable networking
    int   net_only;                  // Enable just networking
    uint64_t net_heartbeat_interval; // TCP heartbeat interval (milliseconds)
    int   net_output_flush_size;     // Minimum Size of output data
    uint64_t net_output_flush_interval; // Maximum interval (in milliseconds) between outputwrites
    char *net_output_raw_ports;      // List of raw output TCP ports
    char *net_input_raw_ports;       // List of raw input TCP ports
    char *net_output_sbs_ports;      // List of SBS output TCP ports
    char *net_output_stratux_ports;  // List of Stratux output TCP ports
    char *net_input_beast_ports;     // List of Beast input TCP ports
    char *net_output_beast_ports;    // List of Beast output TCP ports
    char *net_bind_address;          // Bind address
    int   net_sndbuf_size;           // TCP output buffer size (64Kb * 2^n)
    int   net_verbatim;              // if true, Beast output connections default to verbatim mode
    int   forward_mlat;              // allow forwarding of mlat messages to output ports
    int   quiet;                     // Suppress stdout
    uint32_t show_only;              // Only show messages from this ICAO
    int   interactive;               // Interactive mode
    uint64_t interactive_display_ttl;// Interactive mode: TTL display
    int interactive_display_size;    // Size of TTL display
    int   interactive_show_distance; // Show aircraft distance and bearing instead of lat/lon
    interactive_distance_unit_t interactive_distance_units; // Units for interactive distance display
    char *interactive_callsign_filter; // Filter for interactive display callsigns
    uint64_t stats;                  // Interval (millis) between stats dumps,
    int   stats_range_histo;         // Collect/show a range histogram?
    int   onlyaddr;                  // Print only ICAO addresses
    int   metric;                    // Use metric units
    int   use_gnss;                  // Use GNSS altitudes with H suffix ("HAE", though it isn't always) when available
    int   mlat;                      // Use Beast ascii format for raw data output, i.e. @...; iso *...;
    char *json_dir;                  // Path to json base directory, or NULL not to write json.
    uint64_t json_interval;          // Interval between rewriting the json aircraft file, in milliseconds; also the advertised map refresh interval
    uint64_t json_stats_interval;    // Interval between rewriting the json stats file, in milliseconds
    int   json_location_accuracy;    // Accuracy of location metadata: 0=none, 1=approx, 2=exact
    double faup_rate_multiplier;     // Multiplier to adjust rate of faup1090 messages emitted
    bool faup_upload_unknown_commb;  // faup1090: should we upload Comm-B messages that weren't in a recognized format?

    int   json_aircraft_history_next;
    struct {
        char *content;
        int clen;
    } json_aircraft_history[HISTORY_SIZE];

    // User details
    double fUserLat;                // Users receiver/antenna lat/lon needed for initial surface location
    double fUserLon;                // Users receiver/antenna lat/lon needed for initial surface location
    int    bUserFlags;              // Flags relating to the user details
    double maxRange;                // Absolute maximum decoding range, in *metres*

    // State tracking
    struct aircraft *aircrafts;

    // Statistics
    struct stats stats_current;     // Currently accumulating stats, this is where all stats are initially collected
    struct stats stats_alltime;     // Accumulated stats since the start of the process
    struct stats stats_periodic;    // Accumulated stats since the last periodic stats display (--stats-every)
    struct stats stats_latest;      // Accumulated stats since the end of the last 1-minute period
    struct stats stats_1min[15];    // Accumulated stats for a full 1-minute window; this is a ring buffer maintaining a history of 15 minutes
    int stats_newest_1min;          // Index into stats_1min of the most recent 1-minute window
    struct stats stats_5min;        // Accumulated stats from the last 5 complete 1-minute windows
    struct stats stats_15min;       // Accumulated stats from the last 15 complete 1-minute windows

    // Adaptive gain config
    float adaptive_min_gain_db;
    float adaptive_max_gain_db;

    float adaptive_duty_cycle;

    bool adaptive_burst_control;
    float adaptive_burst_alpha;
    unsigned adaptive_burst_change_delay;
    float adaptive_burst_loud_rate;
    unsigned adaptive_burst_loud_runlength;
    float adaptive_burst_quiet_rate;
    unsigned adaptive_burst_quiet_runlength;

    bool adaptive_range_control;
    float adaptive_range_alpha;
    unsigned adaptive_range_percentile;
    float adaptive_range_target;
    unsigned adaptive_range_change_delay;
    unsigned adaptive_range_scan_delay;
    unsigned adaptive_range_rescan_delay;
};

extern struct _Modes Modes;

// The struct we use to store information about a decoded message.
struct modesMessage {
    // Generic fields
    unsigned char msg[MODES_LONG_MSG_BYTES];      // Binary message.
    unsigned char verbatim[MODES_LONG_MSG_BYTES]; // Binary message, as originally received before correction
    int           msgbits;                        // Number of bits in message
    int           msgtype;                        // Downlink format #
    uint32_t      crc;                            // Message CRC
    int           correctedbits;                  // No. of bits corrected
    uint32_t      addr;                           // Address Announced
    addrtype_t    addrtype;                       // address format / source
    uint64_t      timestampMsg;                   // Timestamp of the message (12MHz clock)
    uint64_t      sysTimestampMsg;                // Timestamp of the message (system time)
    int           remote;                         // If set this message is from a remote station
    double        signalLevel;                    // RSSI, in the range [0..1], as a fraction of full-scale power
    int           score;                          // Scoring from scoreModesMessage, if used
    int           reliable;                       // is this a "reliable" message (uncorrected DF11/DF17/DF18)?

    datasource_t  source;                         // Characterizes the overall message source

    // Raw data, just extracted directly from the message
    // The names reflect the field names in Annex 4
    unsigned IID; // extracted from CRC of DF11s
    unsigned AA;
    unsigned AC;
    unsigned CA;
    unsigned CC;
    unsigned CF;
    unsigned DR;
    unsigned FS;
    unsigned ID;
    unsigned KE;
    unsigned ND;
    unsigned RI;
    unsigned SL;
    unsigned UM;
    unsigned VS;
    unsigned char MB[7];
    unsigned char MD[10];
    unsigned char ME[7];
    unsigned char MV[7];

    // Decoded data
    unsigned altitude_baro_valid : 1;
    unsigned altitude_geom_valid : 1;
    unsigned track_valid : 1;
    unsigned track_rate_valid : 1;
    unsigned heading_valid : 1;
    unsigned roll_valid : 1;
    unsigned gs_valid : 1;
    unsigned ias_valid : 1;
    unsigned tas_valid : 1;
    unsigned mach_valid : 1;
    unsigned baro_rate_valid : 1;
    unsigned geom_rate_valid : 1;
    unsigned squawk_valid : 1;
    unsigned callsign_valid : 1;
    unsigned cpr_valid : 1;
    unsigned cpr_odd : 1;
    unsigned cpr_decoded : 1;
    unsigned cpr_relative : 1;
    unsigned category_valid : 1;
    unsigned geom_delta_valid : 1;
    unsigned from_mlat : 1;
    unsigned from_tisb : 1;
    unsigned spi_valid : 1;
    unsigned spi : 1;
    unsigned alert_valid : 1;
    unsigned alert : 1;
    unsigned emergency_valid : 1;

    unsigned metype; // DF17/18 ME type
    unsigned mesub;  // DF17/18 ME subtype

    commb_format_t commb_format; // Inferred format of a comm-b message

    // valid if altitude_baro_valid:
    int               altitude_baro;       // Altitude in either feet or meters
    altitude_unit_t   altitude_baro_unit;  // the unit used for altitude

    // valid if altitude_geom_valid:
    int               altitude_geom;       // Altitude in either feet or meters
    altitude_unit_t   altitude_geom_unit;  // the unit used for altitude

    // following fields are valid if the corresponding _valid field is set:
    int      geom_delta;        // Difference between geometric and baro alt
    float    heading;           // ground track or heading, degrees (0-359). Reported directly or computed from from EW and NS velocity
    heading_type_t heading_type;// how to interpret 'track_or_heading'
    float    track_rate;        // Rate of change of track, degrees/second
    float    roll;              // Roll, degrees, negative is left roll
    struct {
        // Groundspeed, kts, reported directly or computed from from EW and NS velocity
        // For surface movement, this has different interpretations for v0 and v2; both
        // fields are populated. The tracking layer will update "gs.selected".
        float v0;
        float v2;
        float selected;
    } gs;
    unsigned ias;               // Indicated airspeed, kts
    unsigned tas;               // True airspeed, kts
    double   mach;              // Mach number
    int      baro_rate;         // Rate of change of barometric altitude, feet/minute
    int      geom_rate;         // Rate of change of geometric (GNSS / INS) altitude, feet/minute
    unsigned squawk;            // 13 bits identity (Squawk), encoded as 4 hex digits
    char     callsign[9];       // 8 chars flight number, NUL-terminated
    unsigned category;          // A0 - D7 encoded as a single hex byte
    emergency_t emergency;      // emergency/priority status

    // valid if cpr_valid
    cpr_type_t cpr_type;       // The encoding type used (surface, airborne, coarse TIS-B)
    unsigned   cpr_lat;        // Non decoded latitude.
    unsigned   cpr_lon;        // Non decoded longitude.
    unsigned   cpr_nucp;       // NUCp/NIC value implied by message type

    airground_t airground;     // air/ground state

    // valid if cpr_decoded:
    double decoded_lat;
    double decoded_lon;
    unsigned decoded_nic;
    unsigned decoded_rc;

    // various integrity/accuracy things
    struct {
        unsigned nic_a_valid : 1;
        unsigned nic_b_valid : 1;
        unsigned nic_c_valid : 1;
        unsigned nic_baro_valid : 1;
        unsigned nac_p_valid : 1;
        unsigned nac_v_valid : 1;
        unsigned gva_valid : 1;
        unsigned sda_valid : 1;

        unsigned nic_a : 1;        // if nic_a_valid
        unsigned nic_b : 1;        // if nic_b_valid
        unsigned nic_c : 1;        // if nic_c_valid
        unsigned nic_baro : 1;     // if nic_baro_valid

        unsigned nac_p : 4;        // if nac_p_valid
        unsigned nac_v : 3;        // if nac_v_valid

        unsigned sil : 2;          // if sil_type != SIL_INVALID
        sil_type_t sil_type;

        unsigned gva : 2;          // if gva_valid

        unsigned sda : 2;          // if sda_valid
    } accuracy;

    // Operational Status
    struct {
        unsigned valid : 1;
        unsigned version : 3;

        unsigned om_acas_ra : 1;
        unsigned om_ident : 1;
        unsigned om_atc : 1;
        unsigned om_saf : 1;

        unsigned cc_acas : 1;
        unsigned cc_cdti : 1;
        unsigned cc_1090_in : 1;
        unsigned cc_arv : 1;
        unsigned cc_ts : 1;
        unsigned cc_tc : 2;
        unsigned cc_uat_in : 1;
        unsigned cc_poa : 1;
        unsigned cc_b2_low : 1;
        unsigned cc_lw_valid : 1;

        heading_type_t tah;
        heading_type_t hrd;

        unsigned cc_lw;
        unsigned cc_antenna_offset;
    } opstatus;

    // combined:
    //   Target State & Status (ADS-B V2 only)
    //   Comm-B BDS4,0 Vertical Intent
    struct {
        unsigned heading_valid : 1;
        unsigned fms_altitude_valid : 1;
        unsigned mcp_altitude_valid : 1;
        unsigned qnh_valid : 1;
        unsigned modes_valid : 1;

        float    heading;       // heading, degrees (0-359) (could be magnetic or true heading; magnetic recommended)
        heading_type_t heading_type;
        unsigned fms_altitude;  // FMS selected altitude
        unsigned mcp_altitude;  // MCP/FCU selected altitude
        float    qnh;           // altimeter setting (QFE or QNH/QNE), millibars

        nav_altitude_source_t altitude_source;

        nav_modes_t modes;
    } nav;

    // BDS 4,4 MRAR
    unsigned mrar_source_valid : 1;
    unsigned wind_valid : 1;
    unsigned temperature_valid : 1;
    unsigned pressure_valid : 1;
    unsigned turbulence_valid : 1;
    unsigned humidity_valid : 1;

    mrar_source_t mrar_source;
    float wind_speed;    // kts
    float wind_dir;      // degrees
    float temperature;   // degrees C
    float pressure;      // hPa
    hazard_t turbulence; // NIL/LIGHT/MODERATE/SEVERE
    float humidity;      // 0-100 %
};

// This one needs modesMessage:
#include "track.h"
#include "mode_s.h"
#include "comm_b.h"

// ======================== function declarations =========================

#ifdef __cplusplus
extern "C" {
#endif

//
// Functions exported from mode_ac.c
//
int  detectModeA       (uint16_t *m, struct modesMessage *mm);
void decodeModeAMessage(struct modesMessage *mm, int ModeA);
void modeACInit();
int modeAToModeC (unsigned int modeA);
unsigned modeCToModeA (int modeC);

//
// Functions exported from interactive.c
//
void  interactiveInit(void);
void  interactiveShowData(void);
void  interactiveCleanup(void);
void  interactiveNoConnection(void);

// Provided by dump1090.c / view1090.c / faup1090.c
void receiverPositionChanged(float lat, float lon, float alt);

#ifdef __cplusplus
}
#endif

#endif // __DUMP1090_H<|MERGE_RESOLUTION|>--- conflicted
+++ resolved
@@ -299,11 +299,7 @@
 //======================== structure declarations =========================
 
 typedef enum {
-<<<<<<< HEAD
-    SDR_NONE, SDR_IFILE, SDR_RTLSDR, SDR_BLADERF, SDR_HACKRF, SDR_LIMESDR
-=======
-    SDR_NONE, SDR_IFILE, SDR_RTLSDR, SDR_BLADERF, SDR_SOAPY
->>>>>>> e2494c21
+    SDR_NONE, SDR_IFILE, SDR_RTLSDR, SDR_BLADERF, SDR_HACKRF, SDR_LIMESDR, SDR_SOAPY
 } sdr_type_t;
 
 // Program global state
